--- conflicted
+++ resolved
@@ -1,4 +1,3 @@
-name: 'test'
 on:
   pull_request:
     paths: ['**.go', 'go.mod', '.github/workflows/*']
@@ -72,25 +71,6 @@
         run: |
           go test -race ./...
 
-<<<<<<< HEAD
-  # FreeBSD
-  testFreeBSD:
-    runs-on: macos-12
-    name: test (freebsd, 1.18)
-    steps:
-      - uses: actions/checkout@v3
-      - name: test (freebsd, 1.18)
-        id: test
-        uses: vmactions/freebsd-vm@v0
-        with:
-          usesh: true
-          prepare: pkg install -y go
-          run: |
-            pw user add -n action -m
-            su action -c 'go test -race ./...'
-
-=======
->>>>>>> 36dadbe8
   # OpenBSD; no -race as the VM doesn't include the comp set.
   #
   # TODO: should probably add this, but on my local machine the tests time out
@@ -105,11 +85,7 @@
       - uses: actions/checkout@v3
       - name: test (openbsd, 1.17)
         id: test
-<<<<<<< HEAD
-        uses: vmactions/openbsd-vm@v0.1.2
-=======
         uses: vmactions/openbsd-vm@v0
->>>>>>> 36dadbe8
         with:
           prepare: pkg_add go
           run: |
@@ -124,11 +100,7 @@
       - uses: actions/checkout@v3
       - name: test (netbsd, 1.18)
         id: test
-<<<<<<< HEAD
-        uses: vmactions/netbsd-vm@v0.1.0
-=======
         uses: vmactions/netbsd-vm@v0
->>>>>>> 36dadbe8
         with:
           prepare: pkg_add go
           # TODO: no -race for the same reason as OpenBSD (the timing; it does run).
