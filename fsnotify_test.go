package fsnotify

import (
	"errors"
	"fmt"
	"os"
	"path/filepath"
	"reflect"
	"runtime"
	"sort"
	"strings"
	"sync"
	"sync/atomic"
	"testing"
	"time"

	"github.com/fsnotify/fsnotify/internal"
)

// Set soft open file limit to the maximum; on e.g. OpenBSD it's 512/1024.
//
// Go 1.19 will always do this when the os package is imported.
//
// https://go-review.googlesource.com/c/go/+/393354/
func init() {
	internal.SetRlimit()
}

func TestWatch(t *testing.T) {
	tests := []testCase{
		{"multiple creates", func(t *testing.T, w *Watcher, tmp string) {
			file := join(tmp, "file")
			addWatch(t, w, tmp)

			cat(t, "data", file)
			rm(t, file)

			touch(t, file)       // Recreate the file
			cat(t, "data", file) // Modify
			cat(t, "data", file) // Modify
		}, `
			create  /file
			write   /file
			closewrite /file
			remove  /file
			create  /file
			closewrite /file
			write   /file
			closewrite /file
			write   /file
			closewrite /file

			windows, darwin:
				create  /file
				write   /file
				remove  /file
				create  /file
				write   /file
				write   /file
		`},

		{"dir only", func(t *testing.T, w *Watcher, tmp string) {
			beforeWatch := join(tmp, "beforewatch")
			file := join(tmp, "file")

			touch(t, beforeWatch)
			addWatch(t, w, tmp)

			cat(t, "data", file)
			rm(t, file)
			rm(t, beforeWatch)
		}, `
			create /file
			write  /file
			closewrite /file
			remove /file
			remove /beforewatch

			windows, darwin:
				create /file
				write  /file
				remove /file
				remove /beforewatch
		`},

		{"subdir", func(t *testing.T, w *Watcher, tmp string) {
			addWatch(t, w, tmp)

			file := join(tmp, "file")
			dir := join(tmp, "sub")
			dirfile := join(tmp, "sub/file2")

			mkdir(t, dir)     // Create sub-directory
			touch(t, file)    // Create a file
			touch(t, dirfile) // Create a file (Should not see this! we are not watching subdir)
			time.Sleep(200 * time.Millisecond)
			rmAll(t, dir) // Make sure receive deletes for both file and sub-directory
			rm(t, file)
		}, `
			create /sub
			create /file
			closewrite /file
			remove /sub
			remove /file

			# TODO: not sure why the REMOVE /sub is dropped.
			dragonfly:
				create    /sub
				create    /file
				remove    /file
			fen:
				create /sub
				create /file
				write  /sub
				remove /sub
				remove /file
			darwin:
				create /sub
				create /file
				remove /sub
				remove /file
			# Windows includes a write for the /sub dir too, two of them even(?)
			windows:
				create /sub
				create /file
				write  /sub
				write  /sub
				remove /sub
				remove /file
		`},

		{"file in directory is not readable", func(t *testing.T, w *Watcher, tmp string) {
			if runtime.GOOS == "windows" {
				t.Skip("attributes don't work on Windows") // Figure out how to make a file unreadable
			}

			touch(t, tmp, "file-unreadable")
			chmod(t, 0, tmp, "file-unreadable")
			touch(t, tmp, "file")
			addWatch(t, w, tmp)

			cat(t, "hello", tmp, "file")
			rm(t, tmp, "file")
			rm(t, tmp, "file-unreadable")
		}, `
			WRITE     "/file"
			CLOSEWRITE "/file"
			REMOVE    "/file"
			REMOVE    "/file-unreadable"

			# We never set up a watcher on the unreadable file, so we don't get
			# the REMOVE.
			kqueue:
				WRITE    "/file"
				REMOVE   "/file"

			windows:
				empty
		`},

		{"watch same dir twice", func(t *testing.T, w *Watcher, tmp string) {
			addWatch(t, w, tmp)
			addWatch(t, w, tmp)

			touch(t, tmp, "file")
			cat(t, "hello", tmp, "file")
			rm(t, tmp, "file")
			mkdir(t, tmp, "dir")
		}, `
			create   /file
			closewrite /file
			write    /file
			closewrite /file
			remove   /file
			create   /dir

			windows, darwin:
				create   /file
				write    /file
				remove   /file
				create   /dir
		`},

		{"watch same file twice", func(t *testing.T, w *Watcher, tmp string) {
			file := join(tmp, "file")
			touch(t, file)

			addWatch(t, w, file)
			addWatch(t, w, file)

			cat(t, "hello", tmp, "file")
		}, `
			write    /file
			closewrite /file

			windows, darwin:
				write    /file
		`},

		{"watch a symlink to a file", func(t *testing.T, w *Watcher, tmp string) {
			if runtime.GOOS == "darwin" {
				// TODO
				// WRITE "/private/var/folders/.../TestWatchwatch_a_symlink_to_a_file183391030/001/file"
				// Pretty sure this is caused by the broken symlink-follow
				// behaviour too.
				t.Skip("broken on macOS")
			}
			if !internal.HasPrivilegesForSymlink() {
				t.Skip("does not have privileges for symlink on this OS")
			}

			file := join(tmp, "file")
			link := join(tmp, "link")
			touch(t, file)
			symlink(t, file, link)
			addWatch(t, w, link)

			cat(t, "hello", file)
		}, `
			write    /link
			closewrite /link

			# TODO: Symlinks followed on kqueue; it shouldn't do this, but I'm
			# afraid changing it will break stuff. See #227, #390
			kqueue:
				write    /file

			# TODO: see if we can fix this.
			windows:
				empty
		`},

		{"watch a symlink to a dir", func(t *testing.T, w *Watcher, tmp string) {
			if runtime.GOOS == "darwin" {
				// TODO
				// CREATE "/private/var/.../TestWatchwatch_a_symlink_to_a_dir2551725268/001/dir/file"
				// Pretty sure this is caused by the broken symlink-follow
				// behaviour too.
				t.Skip("broken on macOS")
			}
			if !internal.HasPrivilegesForSymlink() {
				t.Skip("does not have privileges for symlink on this OS")
			}

			dir := join(tmp, "dir")
			link := join(tmp, "link")
			mkdir(t, dir)
			symlink(t, dir, link)
			addWatch(t, w, link)

			touch(t, dir, "file")
		}, `
			create    /link/file
			closewrite /link/file

			# TODO: Symlinks followed on kqueue; it shouldn't do this, but I'm
			# afraid changing it will break stuff. See #227, #390
			kqueue:
				create /dir/file

			windows:
				create    /link/file
		`},
	}

	for _, tt := range tests {
		tt := tt
		tt.run(t)
	}
}

func TestWatchCreate(t *testing.T) {
	tests := []testCase{
		// Files
		{"create empty file", func(t *testing.T, w *Watcher, tmp string) {
			addWatch(t, w, tmp)
			touch(t, tmp, "file")
		}, `
			create  /file
			closewrite /file

			windows, darwin:
				create  /file
		`},
		{"create file with data", func(t *testing.T, w *Watcher, tmp string) {
			addWatch(t, w, tmp)
			cat(t, "data", tmp, "file")
		}, `
			create  /file
			write   /file
			closewrite /file

			windows, darwin:
				create  /file
				write   /file
		`},

		// Directories
		{"create new directory", func(t *testing.T, w *Watcher, tmp string) {
			addWatch(t, w, tmp)
			mkdir(t, tmp, "dir")
		}, `
			create  /dir
		`},

		// Links
		{"create new symlink to file", func(t *testing.T, w *Watcher, tmp string) {
			if !internal.HasPrivilegesForSymlink() {
				t.Skip("does not have privileges for symlink on this OS")
			}
			touch(t, tmp, "file")
			addWatch(t, w, tmp)
			symlink(t, join(tmp, "file"), tmp, "link")
		}, `
			create  /link
		`},
		{"create new symlink to directory", func(t *testing.T, w *Watcher, tmp string) {
			if !internal.HasPrivilegesForSymlink() {
				t.Skip("does not have privileges for symlink on this OS")
			}
			addWatch(t, w, tmp)
			symlink(t, tmp, tmp, "link")
		}, `
			create  /link
		`},

		// FIFO
		{"create new named pipe", func(t *testing.T, w *Watcher, tmp string) {
			if runtime.GOOS == "windows" {
				t.Skip() // No named pipes on Windows.
			}
			touch(t, tmp, "file")
			addWatch(t, w, tmp)
			mkfifo(t, tmp, "fifo")
		}, `
			create  /fifo
		`},
		// Device node
		{"create new device node pipe", func(t *testing.T, w *Watcher, tmp string) {
			if runtime.GOOS == "windows" {
				t.Skip() // No device nodes on Windows.
			}
			if isKqueue() {
				// Don't want to use os/user to check uid, since that pulls in
				// cgo by default and stuff that uses fsnotify won't be
				// statically linked by default.
				t.Skip("needs root on BSD")
			}
			if isSolaris() {
				t.Skip(`"mknod fails with "not owner"`)
			}
			touch(t, tmp, "file")
			addWatch(t, w, tmp)

			mknod(t, 0, tmp, "dev")
		}, `
			create  /dev
		`},
	}
	for _, tt := range tests {
		tt := tt
		tt.run(t)
	}
}

func TestWatchWrite(t *testing.T) {
	tests := []testCase{
		// Files
		{"truncate file", func(t *testing.T, w *Watcher, tmp string) {
			file := join(tmp, "file")
			cat(t, "data", file)
			addWatch(t, w, tmp)

			fp, err := os.Create(file)
			if err != nil {
				t.Fatal(err)
			}
			if err := fp.Sync(); err != nil {
				t.Fatal(err)
			}
			eventSeparator()
			if _, err := fp.Write([]byte("X")); err != nil {
				t.Fatal(err)
			}
			if err := fp.Close(); err != nil {
				t.Fatal(err)
			}
		}, `
			write  /file  # truncate
			write  /file  # write
			closewrite /file

			# Truncate is chmod on kqueue, except NetBSD
			netbsd:
				write  /file
			kqueue:
				chmod     /file
				write     /file

			windows:
				write  /file  # truncate
				write  /file  # write
		`},

		{"multiple writes to a file", func(t *testing.T, w *Watcher, tmp string) {
			file := join(tmp, "file")
			cat(t, "data", file)
			addWatch(t, w, tmp)

			fp, err := os.OpenFile(file, os.O_RDWR, 0)
			if err != nil {
				t.Fatal(err)
			}
			if _, err := fp.Write([]byte("X")); err != nil {
				t.Fatal(err)
			}
			if err := fp.Sync(); err != nil {
				t.Fatal(err)
			}
			eventSeparator()
			if _, err := fp.Write([]byte("Y")); err != nil {
				t.Fatal(err)
			}
			if err := fp.Close(); err != nil {
				t.Fatal(err)
			}
		}, `
			write  /file  # write X
			write  /file  # write Y
			closewrite /file

			windows, darwin:
				write  /file  # write X
				write  /file  # write Y
		`},
	}
	for _, tt := range tests {
		tt := tt
		tt.run(t)
	}
}

func TestWatchRename(t *testing.T) {
	tests := []testCase{
		{"rename file in watched dir", func(t *testing.T, w *Watcher, tmp string) {
			file := join(tmp, "file")
			cat(t, "asd", file)

			addWatch(t, w, tmp)
			mv(t, file, tmp, "renamed")
		}, `
			rename /file
			create /renamed
		`},

		{"rename from unwatched dir", func(t *testing.T, w *Watcher, tmp string) {
			unwatched := t.TempDir()

			addWatch(t, w, tmp)
			touch(t, unwatched, "file")
			mv(t, join(unwatched, "file"), tmp, "file")
		}, `
			create /file
		`},

		{"rename to unwatched dir", func(t *testing.T, w *Watcher, tmp string) {
			if runtime.GOOS == "netbsd" && isCI() {
				t.Skip("fails in CI; see #488")
			}

			unwatched := t.TempDir()
			file := join(tmp, "file")
			renamed := join(unwatched, "renamed")

			addWatch(t, w, tmp)

			cat(t, "data", file)
			mv(t, file, renamed)
			cat(t, "data", renamed) // Modify the file outside of the watched dir
			touch(t, file)          // Recreate the file that was moved
		}, `
			create /file # cat data >file
			write  /file # ^
			closewrite /file
			rename /file # mv file ../renamed
			create /file # touch file
			closewrite /file

			# Windows has REMOVE /file, rather than CREATE /file
			windows:
				create   /file
				write    /file
				remove   /file
				create   /file
			darwin:
				create   /file
				write    /file
				rename   /file
				create   /file
		`},

		{"rename overwriting existing file", func(t *testing.T, w *Watcher, tmp string) {
			unwatched := t.TempDir()
			file := join(unwatched, "file")

			touch(t, tmp, "renamed")
			touch(t, file)

			addWatch(t, w, tmp)
			mv(t, file, tmp, "renamed")
		}, `
			# TODO: this should really be RENAME.
			remove /renamed
			create /renamed

			# No remove event for inotify; inotify just sends MOVE_SELF.
			linux:
				create /renamed

			# TODO: this is broken.
			dragonfly:
				REMOVE               "/"
		`},

		{"rename watched directory", func(t *testing.T, w *Watcher, tmp string) {
			dir := join(tmp, "dir")
			mkdir(t, dir)
			addWatch(t, w, dir)

			mv(t, dir, tmp, "dir-renamed")
			touch(t, tmp, "dir-renamed/file")
		}, `
			rename   /dir

			# TODO(v2): Windows should behave the same by default. See #518
			windows:
				create   /dir/file
		`},

		{"rename watched file", func(t *testing.T, w *Watcher, tmp string) {
			file := join(tmp, "file")
			rename := join(tmp, "rename-one")
			touch(t, file)

			addWatch(t, w, file)

			mv(t, file, rename)
			mv(t, rename, tmp, "rename-two")
		}, `
			rename     /file

			# TODO(v2): Windows should behave the same by default. See #518
			windows:
				rename   /file
				rename   /rename-one
		`},

		{"re-add renamed file", func(t *testing.T, w *Watcher, tmp string) {
			file := join(tmp, "file")
			rename := join(tmp, "rename")
			touch(t, file)

			addWatch(t, w, file)

			mv(t, file, rename)
			touch(t, file)
			addWatch(t, w, file)
			cat(t, "hello", rename)
			cat(t, "hello", file)
		}, `
			rename /file    # mv file rename
			                # Watcher gets removed on rename, so no write for /rename
			write  /file    # cat hello >file
			closewrite /file

			# TODO(v2): Windows should behave the same by default. See #518
			windows:
				rename    /file
				write     /rename
				write     /file
			darwin:
				rename    /file
				write     /file
		`},
	}

	for _, tt := range tests {
		tt := tt
		tt.run(t)
	}
}

func TestWatchSymlink(t *testing.T) {
	if !internal.HasPrivilegesForSymlink() {
		t.Skip("does not have privileges for symlink on this OS")
	}

	tests := []testCase{
		{"create unresolvable symlink", func(t *testing.T, w *Watcher, tmp string) {
			addWatch(t, w, tmp)

			symlink(t, join(tmp, "target"), tmp, "link")
		}, `
			create /link

			# No events at all on Dragonfly
			# TODO: should fix this.
			dragonfly:
				empty
		`},

		{"cyclic symlink", func(t *testing.T, w *Watcher, tmp string) {
			if runtime.GOOS == "darwin" {
				// This test is borked on macOS; it reports events outside the
				// watched directory:
				//
				//   create "/private/.../testwatchsymlinkcyclic_symlink3681444267/001/link"
				//   create "/link"
				//   write  "/link"
				//   write  "/private/.../testwatchsymlinkcyclic_symlink3681444267/001/link"
				//
				// kqueue.go does a lot of weird things with symlinks that I
				// don't think are necessarily correct, but need to test a bit
				// more.
				t.Skip("broken on macOS")
			}

			symlink(t, ".", tmp, "link")
			addWatch(t, w, tmp)
			rm(t, tmp, "link")
			cat(t, "foo", tmp, "link")

		}, `
			write  /link
			create /link

			linux, fen:
				remove    /link
				create    /link
				write     /link
				closewrite /link

			windows:
				remove    /link
				create    /link
				write     /link
		`},

		// Bug #277
		{"277", func(t *testing.T, w *Watcher, tmp string) {
			if isKqueue() {
				// TODO: fix it; this seems a bit hard though; the entire way
				//       kqueue backend deals with symlinks is meh, and need to
				//       be careful not to break compatibility.
				t.Skip("broken on kqueue")
			}

			touch(t, tmp, "file1")
			touch(t, tmp, "file2")
			symlink(t, join(tmp, "file1"), tmp, "link1")
			symlink(t, join(tmp, "file2"), tmp, "link2")

			addWatch(t, w, tmp)
			touch(t, tmp, "foo")
			rm(t, tmp, "foo")
			mkdir(t, tmp, "apple")
			mv(t, join(tmp, "apple"), tmp, "pear")
			rmAll(t, tmp, "pear")
		}, `
			create   /foo     # touch foo
			closewrite /foo
			remove   /foo     # rm foo
			create   /apple   # mkdir apple
			rename   /apple   # mv apple pear
			create   /pear
			remove   /pear    # rm -r pear

			windows:
				create   /foo     # touch foo
				remove   /foo     # rm foo
				create   /apple   # mkdir apple
				rename   /apple   # mv apple pear
				create   /pear
				remove   /pear    # rm -r pear
		`},
	}

	for _, tt := range tests {
		tt := tt
		tt.run(t)
	}
}

func TestWatchAttrib(t *testing.T) {
	tests := []testCase{
		{"chmod", func(t *testing.T, w *Watcher, tmp string) {
			file := join(tmp, "file")

			cat(t, "data", file)
			addWatch(t, w, file)
			chmod(t, 0o700, file)
		}, `
			CHMOD   "/file"

			windows:
				empty
		`},

		{"write does not trigger CHMOD", func(t *testing.T, w *Watcher, tmp string) {
			file := join(tmp, "file")

			cat(t, "data", file)
			addWatch(t, w, file)
			chmod(t, 0o700, file)
			cat(t, "more data", file)
		}, `
			CHMOD   "/file"
			WRITE   "/file"
			CLOSEWRITE "/file"

			windows:
				write /file
			darwin:
				CHMOD   "/file"
				WRITE   "/file"
		`},

		{"chmod after write", func(t *testing.T, w *Watcher, tmp string) {
			file := join(tmp, "file")

			cat(t, "data", file)
			addWatch(t, w, file)
			chmod(t, 0o700, file)
			cat(t, "more data", file)
			chmod(t, 0o600, file)
		}, `
			CHMOD   "/file"
			WRITE   "/file"
			CLOSEWRITE "/file"
			CHMOD   "/file"

			windows:
				write /file
			darwin:
				CHMOD   "/file"
				WRITE   "/file"
				CHMOD   "/file"
		`},
	}

	for _, tt := range tests {
		tt := tt
		tt.run(t)
	}
}

func TestWatchRemove(t *testing.T) {
	tests := []testCase{
		{"remove watched file", func(t *testing.T, w *Watcher, tmp string) {
			file := join(tmp, "file")
			touch(t, file)

			addWatch(t, w, file)
			rm(t, file)
		}, `
			REMOVE   "/file"

			# unlink always emits a CHMOD on Linux.
			linux:
				CHMOD    "/file"
				REMOVE   "/file"
		`},

		{"remove watched file with open fd", func(t *testing.T, w *Watcher, tmp string) {
			if runtime.GOOS == "windows" {
				t.Skip("Windows hard-locks open files so this will never work")
			}

			file := join(tmp, "file")
			touch(t, file)

			// Intentionally don't close the descriptor here so it stays around.
			_, err := os.Open(file)
			if err != nil {
				t.Fatal(err)
			}

			addWatch(t, w, file)
			rm(t, file)
		}, `
			REMOVE   "/file"

			# inotify will just emit a CHMOD for the unlink, but won't actually
			# emit a REMOVE until the descriptor is closed. Bit odd, but not much
			# we can do about it. The REMOVE is tested in TestInotifyDeleteOpenFile()
			linux:
				CHMOD    "/file"
		`},

		{"remove watched directory", func(t *testing.T, w *Watcher, tmp string) {
			touch(t, tmp, "a")
			touch(t, tmp, "b")
			touch(t, tmp, "c")
			touch(t, tmp, "d")
			touch(t, tmp, "e")
			touch(t, tmp, "f")
			touch(t, tmp, "g")

			mkdir(t, tmp, "h")
			mkdir(t, tmp, "h", "a")
			mkdir(t, tmp, "i")
			mkdir(t, tmp, "i", "a")
			mkdir(t, tmp, "j")
			mkdir(t, tmp, "j", "a")
			addWatch(t, w, tmp)
			rmAll(t, tmp)
		}, `
			remove    /
			remove    /a
			remove    /b
			remove    /c
			remove    /d
			remove    /e
			remove    /f
			remove    /g
			remove    /h
			remove    /i
			remove    /j

			# TODO: this is broken; I've also seen (/i and /j missing):
			#    REMOVE               "/"
			#    REMOVE               "/a"
			#    REMOVE               "/b"
			#    REMOVE               "/c"
			#    REMOVE               "/d"
			#    REMOVE               "/e"
			#    REMOVE               "/f"
			#    REMOVE               "/g"
			#    WRITE                "/h"
			#    WRITE                "/h"
			windows:
				REMOVE               "/"
				REMOVE               "/a"
				REMOVE               "/b"
				REMOVE               "/c"
				REMOVE               "/d"
				REMOVE               "/e"
				REMOVE               "/f"
				REMOVE               "/g"
				REMOVE               "/h"
				REMOVE               "/i"
				REMOVE               "/j"
				WRITE                "/h"
				WRITE                "/h"
				WRITE                "/i"
				WRITE                "/i"
				WRITE                "/j"
				WRITE                "/j"
		`},

		{"remove recursive", func(t *testing.T, w *Watcher, tmp string) {
			recurseOnly(t)

			mkdirAll(t, tmp, "dir1", "subdir")
			mkdirAll(t, tmp, "dir2", "subdir")
			touch(t, tmp, "dir1", "subdir", "file")
			touch(t, tmp, "dir2", "subdir", "file")

			addWatch(t, w, tmp, "dir1", "...")
			addWatch(t, w, tmp, "dir2", "...")
			cat(t, "asd", tmp, "dir1", "subdir", "file")
			cat(t, "asd", tmp, "dir2", "subdir", "file")

			if err := w.Remove(join(tmp, "dir1")); err != nil {
				t.Fatal(err)
			}
			if err := w.Remove(join(tmp, "dir2", "...")); err != nil {
				t.Fatal(err)
			}

			if w := w.WatchList(); len(w) != 0 {
				t.Errorf("WatchList not empty: %s", w)
			}

			cat(t, "asd", tmp, "dir1", "subdir", "file")
			cat(t, "asd", tmp, "dir2", "subdir", "file")
		}, `
			write /dir1/subdir
			write /dir1/subdir/file
			write /dir2/subdir
			write /dir2/subdir/file
		`},
	}

	for _, tt := range tests {
		tt := tt
		tt.run(t)
	}
}

func TestWatchRecursive(t *testing.T) {
	recurseOnly(t)

	tests := []testCase{
		// Make a nested directory tree, then write some files there.
		{"basic", func(t *testing.T, w *Watcher, tmp string) {
			mkdirAll(t, tmp, "/one/two/three/four")
			addWatch(t, w, tmp, "/...")

			cat(t, "asd", tmp, "/file.txt")
			cat(t, "asd", tmp, "/one/two/three/file.txt")
		}, `
			create    /file.txt                  # cat asd >file.txt
			write     /file.txt

			write     /one/two/three             # cat asd >one/two/three/file.txt
			create    /one/two/three/file.txt
			write     /one/two/three/file.txt
		`},

		// Create a new directory tree and then some files under that.
		{"add directory", func(t *testing.T, w *Watcher, tmp string) {
			mkdirAll(t, tmp, "/one/two/three/four")
			addWatch(t, w, tmp, "/...")

			mkdirAll(t, tmp, "/one/two/new/dir")
			touch(t, tmp, "/one/two/new/file")
			touch(t, tmp, "/one/two/new/dir/file")
		}, `
			write     /one/two                # mkdir -p one/two/new/dir
			create    /one/two/new
			create    /one/two/new/dir

			write     /one/two/new            # touch one/two/new/file
			create    /one/two/new/file

			create    /one/two/new/dir/file   # touch one/two/new/dir/file
		`},

		// Remove nested directory
		{"remove directory", func(t *testing.T, w *Watcher, tmp string) {
			mkdirAll(t, tmp, "one/two/three/four")
			addWatch(t, w, tmp, "...")

			cat(t, "asd", tmp, "one/two/three/file.txt")
			rmAll(t, tmp, "one/two")
		}, `
			write                /one/two/three            # cat asd >one/two/three/file.txt
			create               /one/two/three/file.txt
			write                /one/two/three/file.txt

			write                /one/two                  # rm -r one/two
			write                /one/two/three
			remove               /one/two/three/file.txt
			remove               /one/two/three/four
			write                /one/two/three
			remove               /one/two/three
			write                /one/two
			remove               /one/two
		`},

		// Rename nested directory
		{"rename directory", func(t *testing.T, w *Watcher, tmp string) {
			mkdirAll(t, tmp, "/one/two/three/four")
			addWatch(t, w, tmp, "...")

			mv(t, join(tmp, "one"), tmp, "one-rename")
			touch(t, tmp, "one-rename/file")
			touch(t, tmp, "one-rename/two/three/file")
		}, `
			rename               "/one"                        # mv one one-rename
			create               "/one-rename"

			write                "/one-rename"                 # touch one-rename/file
			create               "/one-rename/file"

			write                "/one-rename/two/three"       # touch one-rename/two/three/file
			create               "/one-rename/two/three/file"
		`},

		{"remove watched directory", func(t *testing.T, w *Watcher, tmp string) {
			mk := func(r string) {
				touch(t, r, "a")
				touch(t, r, "b")
				touch(t, r, "c")
				touch(t, r, "d")
				touch(t, r, "e")
				touch(t, r, "f")
				touch(t, r, "g")

				mkdir(t, r, "h")
				mkdir(t, r, "h", "a")
				mkdir(t, r, "i")
				mkdir(t, r, "i", "a")
				mkdir(t, r, "j")
				mkdir(t, r, "j", "a")
			}
			mk(tmp)
			mkdir(t, tmp, "sub")
			mk(join(tmp, "sub"))

			addWatch(t, w, tmp, "...")
			rmAll(t, tmp)
		}, `
			remove               "/a"
			remove               "/b"
			remove               "/c"
			remove               "/d"
			remove               "/e"
			remove               "/f"
			remove               "/g"
			write                "/h"
			remove               "/h/a"
			write                "/h"
			remove               "/h"
			write                "/i"
			remove               "/i/a"
			write                "/i"
			remove               "/i"
			write                "/j"
			remove               "/j/a"
			write                "/j"
			remove               "/j"
			write                "/sub"
			remove               "/sub/a"
			remove               "/sub/b"
			remove               "/sub/c"
			remove               "/sub/d"
			remove               "/sub/e"
			remove               "/sub/f"
			remove               "/sub/g"
			write                "/sub/h"
			remove               "/sub/h/a"
			write                "/sub/h"
			remove               "/sub/h"
			write                "/sub/i"
			remove               "/sub/i/a"
			write                "/sub/i"
			remove               "/sub/i"
			write                "/sub/j"
			remove               "/sub/j/a"
			write                "/sub/j"
			remove               "/sub/j"
			write                "/sub"
			remove               "/sub"
			remove               "/"
		`},
	}

	for _, tt := range tests {
		tt := tt
		tt.run(t)
	}
}

// TODO: this fails reguarly in the CI; not sure if it's a bug with the test or
<<<<<<< HEAD
//
//	code; need to look in to it.
=======
// code; need to look in to it.
>>>>>>> 36dadbe8
func TestClose(t *testing.T) {
	chanClosed := func(t *testing.T, w *Watcher) {
		t.Helper()

		// Need a small sleep as Close() on kqueue does all sorts of things,
		// which may take a little bit.
		switch runtime.GOOS {
		case "freebsd", "openbsd", "netbsd", "dragonfly", "darwin", "solaris", "illumos":
			time.Sleep(5 * time.Millisecond)
		}

		select {
		default:
			t.Fatal("blocking on Events")
		case _, ok := <-w.Events:
			if ok {
				t.Fatal("Events not closed")
			}
		}
		select {
		default:
			t.Fatal("blocking on Errors")
		case _, ok := <-w.Errors:
			if ok {
				t.Fatal("Errors not closed")
			}
		}
	}

	t.Run("close", func(t *testing.T) {
		t.Parallel()

		w := newWatcher(t)
		if err := w.Close(); err != nil {
			t.Fatal(err)
		}
		chanClosed(t, w)

		var done int32
		go func() {
			w.Close()
			atomic.StoreInt32(&done, 1)
		}()

		eventSeparator()
		if atomic.LoadInt32(&done) == 0 {
			t.Fatal("double Close() test failed: second Close() call didn't return")
		}

		if err := w.Add(t.TempDir()); err == nil {
			t.Fatal("expected error on Watch() after Close(), got nil")
		}
	})

	// Make sure that Close() works even when the Events channel isn't being
	// read.
	t.Run("events not read", func(t *testing.T) {
		t.Parallel()

		tmp := t.TempDir()
		w := newWatcher(t, tmp)

		touch(t, tmp, "file")
		rm(t, tmp, "file")
		if err := w.Close(); err != nil {
			t.Fatal(err)
		}

		// TODO: windows backend doesn't work well here; can't easily fix it.
		//       Need to rewrite things a bit.
		if runtime.GOOS != "windows" {
			chanClosed(t, w)
		}
	})

	// Make sure that calling Close() while REMOVE events are emitted doesn't race.
	t.Run("close while removing files", func(t *testing.T) {
		t.Parallel()
		tmp := t.TempDir()

		files := make([]string, 0, 200)
		for i := 0; i < 200; i++ {
			f := join(tmp, fmt.Sprintf("file-%03d", i))
			touch(t, f, noWait)
			files = append(files, f)
		}

		w := newWatcher(t, tmp)

		startC, stopC, errC := make(chan struct{}), make(chan struct{}), make(chan error)
		go func() {
			for {
				select {
				case <-w.Errors:
				case <-w.Events:
				case <-stopC:
					return
				}
			}
		}()
		rmDone := make(chan struct{})
		go func() {
			<-startC
			for _, f := range files {
				rm(t, f, noWait)
			}
			rmDone <- struct{}{}
		}()
		go func() {
			<-startC
			errC <- w.Close()
		}()
		close(startC)
		defer close(stopC)
		if err := <-errC; err != nil {
			t.Fatal(err)
		}

		<-rmDone
	})

	// Make sure Close() doesn't race when called more than once; hard to write
	// a good reproducible test for this, but running it 150 times seems to
	// reproduce it in ~75% of cases and isn't too slow (~0.06s on my system).
	t.Run("double close", func(t *testing.T) {
		t.Parallel()

		for i := 0; i < 150; i++ {
			w, err := NewWatcher()
			if err != nil {
				if strings.Contains(err.Error(), "too many") { // syscall.EMFILE
					time.Sleep(100 * time.Millisecond)
					continue
				}
				t.Fatal(err)
			}
			go w.Close()
			go w.Close()
			go w.Close()
		}
	})

	t.Run("closes channels after read", func(t *testing.T) {
		if runtime.GOOS == "netbsd" {
			t.Skip("flaky")
		}

		t.Parallel()

		tmp := t.TempDir()

		w := newCollector(t, tmp)
		w.collect(t)
		touch(t, tmp, "qwe")
		touch(t, tmp, "asd")

		if err := w.w.Close(); err != nil {
			t.Fatal(err)
		}

		chanClosed(t, w.w)
	})

	t.Run("error after closed", func(t *testing.T) {
		t.Parallel()

		tmp := t.TempDir()
		w := newWatcher(t, tmp)
		if err := w.Close(); err != nil {
			t.Fatal(err)
		}

		file := join(tmp, "file")
		touch(t, file)
		if err := w.Add(file); !errors.Is(err, ErrClosed) {
			t.Fatalf("wrong error for Add: %#v", err)
		}
		if err := w.Remove(file); err != nil {
			t.Fatalf("wrong error for Remove: %#v", err)
		}
		if l := w.WatchList(); l != nil { // Should return an error, but meh :-/
			t.Fatalf("WatchList not nil: %#v", l)
		}
	})
}

func TestAdd(t *testing.T) {
	t.Run("permission denied", func(t *testing.T) {
		if runtime.GOOS == "windows" {
			t.Skip("chmod doesn't work on Windows") // See if we can make a file unreadable
		}

		t.Parallel()

		tmp := t.TempDir()
		dir := join(tmp, "dir-unreadable")
		mkdir(t, dir)
		touch(t, dir, "/file")
		chmod(t, 0, dir)

		w := newWatcher(t)
		defer func() {
			w.Close()
			chmod(t, 0o755, dir) // Make TempDir() cleanup work
		}()
		err := w.Add(dir)
		if err == nil {
			t.Fatal("error is nil")
		}
		if !errors.Is(err, internal.UnixEACCES) {
			t.Errorf("not unix.EACCESS: %T %#[1]v", err)
		}
		if !errors.Is(err, internal.SyscallEACCES) {
			t.Errorf("not syscall.EACCESS: %T %#[1]v", err)
		}
	})
}

// TODO: should also check internal state is correct/cleaned up; e.g. no
<<<<<<< HEAD
//
//	left-over file descriptors or whatnot.
=======
// left-over file descriptors or whatnot.
>>>>>>> 36dadbe8
func TestRemove(t *testing.T) {
	t.Run("works", func(t *testing.T) {
		t.Parallel()

		tmp := t.TempDir()
		touch(t, tmp, "file")

		w := newCollector(t)
		w.collect(t)
		addWatch(t, w.w, tmp)
		if err := w.w.Remove(tmp); err != nil {
			t.Fatal(err)
		}

		time.Sleep(200 * time.Millisecond)
		cat(t, "data", tmp, "file")
		chmod(t, 0o700, tmp, "file")

		have := w.stop(t)
		if len(have) > 0 {
			t.Errorf("received events; expected none:\n%s", have)
		}
	})

	t.Run("remove same dir twice", func(t *testing.T) {
		t.Parallel()

		tmp := t.TempDir()

		touch(t, tmp, "file")

		w := newWatcher(t)
		defer w.Close()

		addWatch(t, w, tmp)

		if err := w.Remove(tmp); err != nil {
			t.Fatal(err)
		}
		err := w.Remove(tmp)
		if err == nil {
			t.Fatal("no error")
		}
		if !errors.Is(err, ErrNonExistentWatch) {
			t.Fatalf("wrong error: %T", err)
		}
	})

	// Make sure that concurrent calls to Remove() don't race.
	t.Run("no race", func(t *testing.T) {
		t.Parallel()

		tmp := t.TempDir()
		touch(t, tmp, "file")

		for i := 0; i < 10; i++ {
			w := newWatcher(t)
			defer w.Close()
			addWatch(t, w, tmp)

			done := make(chan struct{})
			go func() {
				defer func() { done <- struct{}{} }()
				w.Remove(tmp)
			}()
			go func() {
				defer func() { done <- struct{}{} }()
				w.Remove(tmp)
			}()
			<-done
			<-done
			w.Close()
		}
	})

	t.Run("remove with ... when non-recursive", func(t *testing.T) {
		recurseOnly(t)
		t.Parallel()

		tmp := t.TempDir()
		w := newWatcher(t)
		addWatch(t, w, tmp)

		if err := w.Remove(join(tmp, "...")); err == nil {
			t.Fatal("err was nil")
		}
		if err := w.Remove(tmp); err != nil {
			t.Fatal(err)
		}
	})

}

func TestEventString(t *testing.T) {
	tests := []struct {
		in   Event
		want string
	}{
		{Event{}, `[no events]   ""`},
		{Event{"/file", 0}, `[no events]   "/file"`},

		{Event{"/file", Chmod | Create},
			`CREATE|CHMOD  "/file"`},
		{Event{"/file", Rename},
			`RENAME        "/file"`},
		{Event{"/file", Remove},
			`REMOVE        "/file"`},
		{Event{"/file", Write | Chmod},
			`WRITE|CHMOD   "/file"`},
	}

	for _, tt := range tests {
		t.Run("", func(t *testing.T) {
			have := tt.in.String()
			if have != tt.want {
				t.Errorf("\nhave: %q\nwant: %q", have, tt.want)
			}
		})
	}
}

// Verify the watcher can keep up with file creations/deletions when under load.
func TestWatchStress(t *testing.T) {
	if isCI() {
		t.Skip("fails too often on the CI")
	}

	// On NetBSD ioutil.ReadDir in sendDirectoryChangeEvents() returns EINVAL
	// ~80% of the time:
	//
	//    readdirent /tmp/TestWatchStress3584363325/001: invalid argument
	//
	// This ends up calling getdents(), the manpage says:
	//
	// [EINVAL]  A directory was being read on NFS, but it was modified on the
	//           server while it was being read.
	//
	// Which is, eh, odd? Maybe I read the code wrong and it's calling another
	// function too(?)
	//
	// Because this happens on the Errors channel we can't "skip" it like with
	// other kqueue platorms, so just skip the entire test for now.
	//
	// TODO: fix this.
	if runtime.GOOS == "netbsd" {
		t.Skip("broken on NetBSD")
	}

	Errorf := func(t *testing.T, msg string, args ...interface{}) {
		if !isKqueue() {
			t.Errorf(msg, args...)
			return
		}

		// On kqueue platforms it doesn't seem to sync properly; see comment for
		// the sleep below.
		//
		// TODO: fix this.
		t.Logf(msg, args...)
		t.Skip("flaky on kqueue; allowed to fail")
	}

	tmp := t.TempDir()
	w := newCollector(t, tmp)
	w.collect(t)

	fmtNum := func(n int) string {
		s := fmt.Sprintf("%09d", n)
		return s[:3] + "_" + s[3:6] + "_" + s[6:]
	}

	var (
		numFiles = 1_500_000
		runFor   = 30 * time.Second
	)
	if testing.Short() {
		runFor = time.Second
	}

	// Otherwise platforms with low limits such as as OpenBSD and NetBSD will
	// fail, since every watched file uses a file descriptor. Need superuser
	// permissions and twiddling with /etc/login.conf to adjust them, so we
	// can't "just increase it".
	if isKqueue() && uint64(numFiles) > internal.Maxfiles() {
		numFiles = int(internal.Maxfiles()) - 100
		t.Logf("limiting files to %d due to max open files limit", numFiles)
	}

	var (
		prefix = "xyz-prefix-"
		done   = make(chan struct{})
	)
	// testing.Short()
	go func() {
		numFiles = createFiles(t, tmp, prefix, numFiles, runFor)

		// TODO: this shouldn't be needed; and if this is too short some very
		//       odd events happen:
		//
		//         fsnotify_test.go:837: saw 42 unexpected events:
		//             REMOVE               ""
		//             CREATE               "."
		//             REMOVE               ""
		//             CREATE               "."
		//             REMOVE               ""
		//             ...
		//
		//         fsnotify_test.go:848: expected the following 3175 events, but didn't see them (showing first 100 only)
		//             REMOVE               "/xyz-prefix-000_015_080"
		//             REMOVE               "/xyz-prefix-000_014_536"
		//             CREATE               "/xyz-prefix-000_015_416"
		//             CREATE               "/xyz-prefix-000_015_406"
		//             ...
		//
		// Should really add a Sync() method which processes all outstanding
		// events.
		if isKqueue() {
			time.Sleep(1000 * time.Millisecond)
			if !testing.Short() {
				time.Sleep(1000 * time.Millisecond)
			}
		}

		for i := 0; i < numFiles; i++ {
			rm(t, tmp, prefix+fmtNum(i), noWait)
		}
		close(done)
	}()
	<-done

	have := w.stopWait(t, 10*time.Second)

	// Do some work to get reasonably nice error reports; what cmpEvents() gives
	// us is nice if you have just a few events, but with thousands it qiuckly
	// gets unwieldy.

	want := make(map[Event]struct{})
	for i := 0; i < numFiles; i++ {
		n := "/" + prefix + fmtNum(i)
		want[Event{Name: n, Op: Remove}] = struct{}{}
		want[Event{Name: n, Op: Create}] = struct{}{}
		want[Event{Name: n, Op: CloseWrite}] = struct{}{}
	}

	var extra Events
	for _, h := range have {
		h.Name = filepath.ToSlash(strings.TrimPrefix(h.Name, tmp))
		_, ok := want[h]
		if ok {
			delete(want, h)
		} else {
			extra = append(extra, h)
		}
	}

	if len(extra) > 0 {
		if len(extra) > 100 {
			Errorf(t, "saw %d unexpected events (showing first 100 only):\n%s", len(extra), extra[:100])
		} else {
			Errorf(t, "saw %d unexpected events:\n%s", len(extra), extra)
		}
	}

	if len(want) != 0 {
		wantE := make(Events, 0, len(want))
		for k := range want {
			wantE = append(wantE, k)
		}

		if len(wantE) > 100 {
			Errorf(t, "expected the following %d events, but didn't see them (showing first 100 only)\n%s", len(wantE), wantE[:100])
		} else {
			Errorf(t, "expected the following %d events, but didn't see them\n%s", len(wantE), wantE)
		}
	}
}

func TestWatchList(t *testing.T) {
	if runtime.GOOS == "windows" {
		// TODO: probably should I guess...
		t.Skip("WatchList has always been broken on Windows and I don't feel like fixing it")
	}

	t.Parallel()

	tmp := t.TempDir()
	file := join(tmp, "file")
	other := join(tmp, "other")

	touch(t, file)
	touch(t, other)

	w := newWatcher(t, file, tmp)
	defer w.Close()

	have := w.WatchList()
	sort.Strings(have)
	want := []string{tmp, file}
	if !reflect.DeepEqual(have, want) {
		t.Errorf("\nhave: %s\nwant: %s", have, want)
	}
}

func BenchmarkWatch(b *testing.B) {
	w, err := NewWatcher()
	if err != nil {
		b.Fatal(err)
	}

	tmp := b.TempDir()
	file := join(tmp, "file")
	err = w.Add(tmp)
	if err != nil {
		b.Fatal(err)
	}

	var wg sync.WaitGroup
	wg.Add(1)
	go func() {
		for {
			select {
			case err, ok := <-w.Errors:
				if !ok {
					wg.Done()
					return
				}
				b.Fatal(err)
			case _, ok := <-w.Events:
				if !ok {
					wg.Done()
					return
				}
			}
		}
	}()

	b.ResetTimer()
	for n := 0; n < b.N; n++ {
		fp, err := os.Create(file)
		if err != nil {
			b.Fatal(err)
		}
		err = fp.Close()
		if err != nil {
			b.Fatal(err)
		}
	}
	err = w.Close()
	if err != nil {
		b.Fatal(err)
	}
	wg.Wait()
}<|MERGE_RESOLUTION|>--- conflicted
+++ resolved
@@ -1054,12 +1054,7 @@
 }
 
 // TODO: this fails reguarly in the CI; not sure if it's a bug with the test or
-<<<<<<< HEAD
-//
-//	code; need to look in to it.
-=======
 // code; need to look in to it.
->>>>>>> 36dadbe8
 func TestClose(t *testing.T) {
 	chanClosed := func(t *testing.T, w *Watcher) {
 		t.Helper()
@@ -1279,12 +1274,7 @@
 }
 
 // TODO: should also check internal state is correct/cleaned up; e.g. no
-<<<<<<< HEAD
-//
-//	left-over file descriptors or whatnot.
-=======
 // left-over file descriptors or whatnot.
->>>>>>> 36dadbe8
 func TestRemove(t *testing.T) {
 	t.Run("works", func(t *testing.T) {
 		t.Parallel()
